package com.codecool.shop.model;

import java.util.ArrayList;
import java.util.List;

public class User {
<<<<<<< HEAD
    public List<Order> orders = new ArrayList<>();
    ShoppingCart shoppingCart;
=======
    public List<Order> orders;
    public ShoppingCart shoppingCart;
>>>>>>> b8d29d3b

    public User () {
        shoppingCart = new ShoppingCart();
    }
}<|MERGE_RESOLUTION|>--- conflicted
+++ resolved
@@ -4,13 +4,8 @@
 import java.util.List;
 
 public class User {
-<<<<<<< HEAD
     public List<Order> orders = new ArrayList<>();
-    ShoppingCart shoppingCart;
-=======
-    public List<Order> orders;
     public ShoppingCart shoppingCart;
->>>>>>> b8d29d3b
 
     public User () {
         shoppingCart = new ShoppingCart();
