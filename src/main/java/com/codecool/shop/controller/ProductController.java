package com.codecool.shop.controller;

import com.codecool.shop.model.User;
import com.codecool.shop.model.ShoppingCart;
import com.codecool.shop.utils.Session;


import com.codecool.shop.dao.ProductCategoryDao;
import com.codecool.shop.dao.ProductDao;
import com.codecool.shop.dao.SupplierDao;
import com.codecool.shop.dao.implementation.ProductCategoryDaoMem;
import com.codecool.shop.dao.implementation.ProductDaoMem;
import com.codecool.shop.dao.implementation.SupplierDaoMem;
import com.codecool.shop.config.TemplateEngineUtil;
import com.codecool.shop.dao.implementation.SupplierDaoMem;
import com.codecool.shop.model.*;

import com.codecool.shop.model.ProductCategory;
import com.codecool.shop.model.Supplier;
import org.thymeleaf.TemplateEngine;
import org.thymeleaf.context.WebContext;

import javax.servlet.ServletException;
import javax.servlet.annotation.WebServlet;
import javax.servlet.http.HttpServlet;
import javax.servlet.http.HttpServletRequest;
import javax.servlet.http.HttpServletResponse;
import javax.servlet.http.HttpSession;
import java.io.IOException;
import java.util.ArrayList;
import java.util.List;
import java.util.HashMap;
import java.util.Map;

@WebServlet(urlPatterns = {"/"})
public class ProductController extends HttpServlet {


    @Override
    protected void doGet(HttpServletRequest req, HttpServletResponse resp) throws ServletException, IOException {

        TemplateEngine engine = TemplateEngineUtil.getTemplateEngine(req.getServletContext());
        WebContext context = new WebContext(req, resp, req.getServletContext());


        SupplierDao supplierDataStore = SupplierDaoMem.getInstance();
        ProductDao productDataStore = ProductDaoMem.getInstance();
        ProductCategoryDao productCategoryDataStore = ProductCategoryDaoMem.getInstance();

<<<<<<< HEAD
        ProductCategory category;
        Supplier supplier;

        String selectedCategory = req.getParameter("select_category");
        if (selectedCategory != null && !selectedCategory.equals("All")) {
            category = productCategoryDataStore.find(
                    productCategoryDataStore.findIdByName(
                            req.getParameter("select_category")));
        } else {
            category = productCategoryDataStore.getDefaultCategory();
        }

        String selectedSupplier = req.getParameter("select_supplier");
        if (selectedSupplier != null && !selectedSupplier.equals("All")) {
            supplier = supplierDataStore.find(
                    supplierDataStore.findIdByName(
                            req.getParameter("select_supplier")));
        } else {
            supplier = supplierDataStore.getDefaultSupplier();
        }

        List<Product> products = supplierDataStore.filterProducts(
                productCategoryDataStore.filterProducts(
                        productDataStore.getAll(), category), supplier);
=======
>>>>>>> 65f5ab1f

//        Map params = new HashMap<>();
//        params.put("category", productCategoryDataStore.find(1));
//        params.put("products", productDataStore.getBy(productCategoryDataStore.find(1)));

        context.setVariable("recipient", "World");
        context.setVariable("category_list", productCategoryDataStore.getAll());
        context.setVariable("supplier_list", supplierDataStore.getAll());
        context.setVariable("category", category);
        context.setVariable("supplier", supplier);
        context.setVariable("products", products);

        engine.process("product/index.html", context, resp.getWriter());
    }

    @Override
    protected void doPost(HttpServletRequest request, HttpServletResponse response) throws ServletException, IOException {

        HttpSession session;
        session = request.getSession();
        if (session.isNew()) {
            session.setAttribute("UserObject", new User());
        }

        String productId = request.getParameter("id");
        User user = (User)session.getAttribute("UserObject");
        ShoppingCart shoppingCart = user.shoppingCart;
        shoppingCart.addItem(Integer.parseInt(productId));
        response.sendRedirect("/");
    }

}<|MERGE_RESOLUTION|>--- conflicted
+++ resolved
@@ -47,7 +47,7 @@
         ProductDao productDataStore = ProductDaoMem.getInstance();
         ProductCategoryDao productCategoryDataStore = ProductCategoryDaoMem.getInstance();
 
-<<<<<<< HEAD
+
         ProductCategory category;
         Supplier supplier;
 
@@ -72,8 +72,6 @@
         List<Product> products = supplierDataStore.filterProducts(
                 productCategoryDataStore.filterProducts(
                         productDataStore.getAll(), category), supplier);
-=======
->>>>>>> 65f5ab1f
 
 //        Map params = new HashMap<>();
 //        params.put("category", productCategoryDataStore.find(1));
