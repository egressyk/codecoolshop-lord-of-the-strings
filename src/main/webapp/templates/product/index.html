<!doctype html>
<html lang="en" xmlns="http://www.w3.org/1999/xhtml" xmlns:th="http://www.thymeleaf.org">
<head>
    <meta charset="utf-8" />
    <meta name="author" content="Codecool" />
    <meta name="viewport" content="width=device-width, initial-scale=1" />

    <title>Codecool Shop</title>

    <!-- Jquery -->
    <script src="https://code.jquery.com/jquery-1.10.2.js"></script>

    <!--fontawesome-->
    <script defer src="https://use.fontawesome.com/releases/v5.0.10/js/all.js"
            integrity="sha384-slN8GvtUJGnv6ca26v8EzVaR9DC58QEwsIk9q1QXdCU8Yu8ck/tL/5szYlBbqmS+"
            crossorigin="anonymous"></script>

    <!-- Latest compiled and minified CSS -->
    <link rel="stylesheet" href="https://maxcdn.bootstrapcdn.com/bootstrap/3.3.7/css/bootstrap.min.css"
          integrity="sha384-BVYiiSIFeK1dGmJRAkycuHAHRg32OmUcww7on3RYdg4Va+PmSTsz/K68vbdEjh4u" crossorigin="anonymous" defer/>

    <!-- Optional theme -->
    <link rel="stylesheet" href="https://maxcdn.bootstrapcdn.com/bootstrap/3.3.7/css/bootstrap-theme.min.css"
          integrity="sha384-rHyoN1iRsVXV4nD0JutlnGaslCJuC7uwjduW9SVrLvRYooPp2bWYgmgJQIXwl/Sp" crossorigin="anonymous" defer/>

    <!-- Latest compiled and minified JavaScript -->
    <script src="https://maxcdn.bootstrapcdn.com/bootstrap/3.3.7/js/bootstrap.min.js"
            integrity="sha384-Tc5IQib027qvyjSMfHjOMaLkfuWVxZxUPnCJA7l2mCWNIpG9mGCD8wGNIcPD7Txa"
            crossorigin="anonymous" defer></script>

    <script src="/static/js/add_item_to_cart.js"></script>

    <script src="/static/js/filter.js" defer></script>

    <script type="text/javascript" src="/static/js/fly_to_element.js" defer></script>

    <link href="https://fonts.googleapis.com/css?family=Architects+Daughter|IM+Fell+English:400,400i" rel="stylesheet">

    <link rel="stylesheet" type="text/css" href="/static/css/custom.css" />
</head>

<body class="lots-main-page-body">
<div class="container-fluid">
    <div class="lots-title text-center mt-5">
        <img class="lots-title-image" src="/static/img/quest_store_title.png" alt="Quest Store">
    </div>
    <div id="shoppingCart" class="container-fluid lots-justify-content-around">
        <a id="goToCart" class="cart-anchor" href="/shoppingcart"><img id="cart-image" src="/static/img/Silver_Chest.png"></a>
    </div>
    <div class="container-fluid lots-justify-content-around">
        <p id="numberOfItems" style="font-size: 22px" th:text="${number_of_items} + ' items'"></p>
        <p id="totalPrice" style="font-size: 22px" th:text="${total_price} + ' USD'"></p>
    </div>
</div>

<div class="container">
    <div id="filter">
        <form action="/">
            <label for="select-category">
                Category
            </label>
            <select name="select_category" id="select-category">
                <option value="All" selected>All</option>
                <option th:each="cat,itrStat : ${category_list}" th:text="${cat.getName()}" th:value="${cat.getName()}" th:selected="${cat.getName()==category.getName()}"></option>
            </select>
            <label for="select-supplier">
                Supplier
            </label>
            <select name="select_supplier" id="select-supplier">
                <option value="All" selected>All</option>
                <option th:each="sup,itrStat : ${supplier_list}" th:text="${sup.getName()}" th:value="${sup.getName()}" th:selected="${sup.getName()==supplier.getName()}"></option>
            </select>
            <button type="button" formmethod="get" id="filter-button">
                Filter
            </button>
        </form>
    </div>

    <div id="products" class="lots-justify-content-around">

        <div class="lots-productcard" th:each="prod,iterStat : ${products}" th:id="'product_' + ${prod.id}">
            <div class="lots-top_divider"></div>
            <h4 class="lots-supplier_text" th:text="${prod.supplier.getName()}">Supplier name</h4>
            <h4 class="lots-productname_text" th:text="${prod.name}">Product name</h4>
            <p class="lots-productdesc_text" th:text="${prod.description}">Product description... </p>
            <div class="lots-bot_divider"></div>
            <div class="lots-productcard_footer">
                <div class="lots-pricewrapper">
                    <div class="lots_price" th:text="${prod.getDefaultPrice()}">100</div>
                    <div class="lots-currency-icon"></div>
<<<<<<< HEAD
=======
                    <div class="lots_add-btn add-to-cart" th:data-id="${prod.id}"></div>
>>>>>>> cbdea08b
                </div>
            </div>
            <div class="lots_add-btn addButton" th:data-id="${prod.id}"></div>
        </div>
    </div>

</div>

</body>
</html><|MERGE_RESOLUTION|>--- conflicted
+++ resolved
@@ -54,6 +54,7 @@
 </div>
 
 <div class="container">
+
     <div id="filter">
         <form action="/">
             <label for="select-category">
@@ -88,13 +89,9 @@
                 <div class="lots-pricewrapper">
                     <div class="lots_price" th:text="${prod.getDefaultPrice()}">100</div>
                     <div class="lots-currency-icon"></div>
-<<<<<<< HEAD
-=======
-                    <div class="lots_add-btn add-to-cart" th:data-id="${prod.id}"></div>
->>>>>>> cbdea08b
                 </div>
             </div>
-            <div class="lots_add-btn addButton" th:data-id="${prod.id}"></div>
+            <div class="lots_add-btn add-to-cart" th:data-id="${prod.id}"></div>
         </div>
     </div>
 
