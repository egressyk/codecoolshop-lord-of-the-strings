--- conflicted
+++ resolved
@@ -30,16 +30,11 @@
 
     <script src="/static/js/filter.js" defer></script>
 
-<<<<<<< HEAD
+    <script type="text/javascript" src="/static/js/fly_to_element.js" defer></script>
+
     <link href="https://fonts.googleapis.com/css?family=Architects+Daughter|IM+Fell+English:400,400i" rel="stylesheet">
-=======
-    <script type="text/javascript" src="/static/js/fly_to_element.js" defer></script>
->>>>>>> d37590e2
 
     <link rel="stylesheet" type="text/css" href="/static/css/custom.css" />
-    <script type="text/javascript">
-
-    </script>
 </head>
 
 <body>
@@ -80,7 +75,6 @@
         </form>
     </div>
 
-<<<<<<< HEAD
     <div id="products" class="row lots-justify-content-around">
 
         <div class="lots-productcard col-xs-3 col-lg-3" th:each="prod,iterStat : ${products}">
@@ -96,31 +90,9 @@
                 </div>
                 <div class="col-xs-12 col-md-6">
                     <button class="btn btn-success addButton" th:data-id="${prod.id}">Add to cart</button>
-=======
-    <div id="products" class="row list-group">
-
-        <div class="item col-xs-4 col-lg-4" th:each="prod,iterStat : ${products}">
-            <div class="thumbnail">
-                <img class="group list-group-image" src="http://placehold.it/400x250/000/fff" th:attr="src='/static/img/product_' + ${prod.id} + '.jpg'" alt="" />
-                <div class="caption">
-                    <h4 class="group inner list-group-item-heading" th:text="${prod.name}">Product name</h4>
-                    <p class="group inner list-group-item-text" th:text="${prod.description}">Product description... </p>
-                    <div class="row">
-                        <div class="col-xs-12 col-md-6">
-                            <p class="lead" th:text="${prod.getPrice()}">100 USD</p>
-                        </div>
-                        <div class="col-xs-12 col-md-6">
-                                <a href="javascript:void(0);" class="btn btn-success add-to-cart"
-                                        th:data-id="${prod.id}">
-                                    Add to cart
-                                </a>
-                        </div>
-                    </div>
->>>>>>> d37590e2
                 </div>
             </div>
         </div>
-
     </div>
 
 </div>
