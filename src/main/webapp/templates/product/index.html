<!doctype html>
<html lang="en" xmlns="http://www.w3.org/1999/xhtml" xmlns:th="http://www.thymeleaf.org">
<head>
    <meta charset="utf-8"/>
    <meta name="author" content="Codecool"/>
    <meta name="viewport" content="width=device-width, initial-scale=1"/>

    <title>Codecool Shop</title>

    <!--Bootstrap-->
    <link rel="stylesheet" href="https://maxcdn.bootstrapcdn.com/bootstrap/3.3.7/css/bootstrap.min.css"
<<<<<<< HEAD
          integrity="sha384-BVYiiSIFeK1dGmJRAkycuHAHRg32OmUcww7on3RYdg4Va+PmSTsz/K68vbdEjh4u" crossorigin="anonymous"
          defer/>

    <!-- Optional theme -->
    <link rel="stylesheet" href="https://maxcdn.bootstrapcdn.com/bootstrap/3.3.7/css/bootstrap-theme.min.css"
          integrity="sha384-rHyoN1iRsVXV4nD0JutlnGaslCJuC7uwjduW9SVrLvRYooPp2bWYgmgJQIXwl/Sp" crossorigin="anonymous"
          defer/>

    <!-- Latest compiled and minified JavaScript -->
=======
          integrity="sha384-BVYiiSIFeK1dGmJRAkycuHAHRg32OmUcww7on3RYdg4Va+PmSTsz/K68vbdEjh4u" crossorigin="anonymous" defer/>
    <link rel="stylesheet" href="https://maxcdn.bootstrapcdn.com/bootstrap/3.3.7/css/bootstrap-theme.min.css"
          integrity="sha384-rHyoN1iRsVXV4nD0JutlnGaslCJuC7uwjduW9SVrLvRYooPp2bWYgmgJQIXwl/Sp" crossorigin="anonymous" defer/>
>>>>>>> 88253a46
    <script src="https://maxcdn.bootstrapcdn.com/bootstrap/3.3.7/js/bootstrap.min.js"
            integrity="sha384-Tc5IQib027qvyjSMfHjOMaLkfuWVxZxUPnCJA7l2mCWNIpG9mGCD8wGNIcPD7Txa"
            crossorigin="anonymous" defer></script>
    <!--Font Awesome-->
    <script defer src="https://use.fontawesome.com/releases/v5.0.10/js/all.js"
            integrity="sha384-slN8GvtUJGnv6ca26v8EzVaR9DC58QEwsIk9q1QXdCU8Yu8ck/tL/5szYlBbqmS+"
            crossorigin="anonymous"></script>
    <!-- Jquery -->
    <script src="https://code.jquery.com/jquery-1.10.2.js" defer></script>
    <!--Custom js-->
    <script src="/static/js/add_item_to_cart.js"></script>
    <script src="/static/js/filter.js" defer></script>
    <script type="text/javascript" src="/static/js/fly_to_element.js" defer></script>
<<<<<<< HEAD

    <link href="https://fonts.googleapis.com/css?family=Architects+Daughter|IM+Fell+English:400,400i" rel="stylesheet">

    <link rel="stylesheet" type="text/css" href="/static/css/custom.css"/>
=======
    <!--Custom CSS-->
    <link rel="stylesheet" type="text/css" href="/static/css/custom.css" />
    <!--Custom Font-->
    <link href="https://fonts.googleapis.com/css?family=Architects+Daughter|IM+Fell+English:400,400i" rel="stylesheet">
>>>>>>> 88253a46
</head>
<body class="lots-main-page-body">
<div class="container-fluid">
    <div class="lots-title text-center mt-5">
        <a href="/"><img class="lots-title-image" src="/static/img/quest_store_title.png" alt="Quest Store"></a>
    </div>
<<<<<<< HEAD
=======
    <div id="shoppingCart" class="container-fluid lots-justify-content-around">
        <a id="goToCart" class="cart-anchor" href="/shoppingcart"><img id="cart-image"
                                                                       src="/static/img/Silver_Chest.png"></a>
    </div>
    <div class="container-fluid lots-justify-content-around">
        <p id="numberOfItems" style="font-size: 22px" th:text="${number_of_items} + ' items'"></p>
        <p id="totalPrice" style="font-size: 22px" th:text="${total_price}"></p>
    </div>
>>>>>>> 88253a46
</div>
<div class="container">
<<<<<<< HEAD
    <div class="text-center">
        <div id="filterField" style="vertical-align:bottom; display: inline; margin: 0 auto">
            <div id="filter" style="display: inline; vertical-align: bottom; margin: 0 auto">

                <form action="/" class="form-inline" style="display: inline; vertical-align: bottom">
                    <label for="select-category">
                        Category
                    </label>
                    <select name="select_category" id="select-category" class="form-control lots-filter-input"
                            style="margin-right:10px">
                        <option value="All" selected>All</option>
                        <option th:each="cat,itrStat : ${category_list}" th:text="${cat.getName()}"
                                th:value="${cat.getName()}" th:selected="${cat.getName()==category.getName()}"></option>
                    </select>
                    <label for="select-supplier">
                        Supplier
                    </label>
                    <select name="select_supplier" id="select-supplier" class="form-control lots-filter-input">
                        <option value="All" selected>All</option>
                        <option th:each="sup,itrStat : ${supplier_list}" th:text="${sup.getName()}"
                                th:value="${sup.getName()}" th:selected="${sup.getName()==supplier.getName()}"></option>
                    </select>
                    <button type="button" formmethod="get" id="filter-button" class="btn" style="margin-left:10px">Filter</button>
                </form>
            </div>
            <div id="shoppingCart">
                <p id="numberOfItems" style="font-size: 22px;display: inline" th:text="${number_of_items} + ' items'"
                   class="d-inline-block"></p>
                <a id="goToCart" class="cart-anchor" href="/shoppingcart"><img id="cart-image"
                                                                               src="/static/img/Silver_Chest.png"
                                                                               style="display: inline;justify-content: center"></a>
                <p id="totalPrice" style="font-size: 22px;display: inline" th:text="${total_price}"></p>
            </div>
        </div>
=======
    <div id="filter">
        <form action="/">
            <label for="select-category">
                Category
            </label>
            <select name="select_category" id="select-category">
                <option value="All" selected>All</option>
                <option th:each="cat,itrStat : ${category_list}" th:text="${cat.getName()}" th:value="${cat.getName()}"
                        th:selected="${cat.getName()==category.getName()}"></option>
            </select>
            <label for="select-supplier">
                Supplier
            </label>
            <select name="select_supplier" id="select-supplier">
                <option value="All" selected>All</option>
                <option th:each="sup,itrStat : ${supplier_list}" th:text="${sup.getName()}" th:value="${sup.getName()}"
                        th:selected="${sup.getName()==supplier.getName()}"></option>
            </select>
            <button type="button" formmethod="get" id="filter-button">
                Filter
            </button>
        </form>
>>>>>>> 88253a46
    </div>
    <div id="products" class="lots-justify-content-around">

        <div class="lots-productcard" th:each="prod,iterStat : ${products}" th:id="'product_' + ${prod.id}">
            <div class="lots-top_divider"></div>
            <h4 class="lots-supplier_text" th:text="${prod.supplier.getName()}">Supplier name</h4>
            <h4 class="lots-productname_text" th:text="${prod.name}">Product name</h4>
            <p class="lots-productdesc_text" th:text="${prod.description}">Product description... </p>
            <div class="lots-bot_divider"></div>
            <div class="lots-productcard_footer">
                <div class="lots-pricewrapper">
                    <div class="lots_price" th:text="${prod.getDefaultPrice()}">100</div>
                    <div class="lots-currency-icon"></div>
                </div>
            </div>
            <div class="lots_add-btn add-to-cart" th:data-id="${prod.id}"></div>
        </div>
    </div>

</div>

</body>
</html><|MERGE_RESOLUTION|>--- conflicted
+++ resolved
@@ -7,9 +7,19 @@
 
     <title>Codecool Shop</title>
 
-    <!--Bootstrap-->
+    <!-- Jquery -->
+    <script src="https://code.jquery.com/jquery-1.10.2.js" defer></script>
+
+    <script src="https://ajax.googleapis.com/ajax/libs/jquery/3.3.1/jquery.min.js"></script>
+
+
+    <!--fontawesome-->
+    <script defer src="https://use.fontawesome.com/releases/v5.0.10/js/all.js"
+            integrity="sha384-slN8GvtUJGnv6ca26v8EzVaR9DC58QEwsIk9q1QXdCU8Yu8ck/tL/5szYlBbqmS+"
+            crossorigin="anonymous"></script>
+
+    <!-- Latest compiled and minified CSS -->
     <link rel="stylesheet" href="https://maxcdn.bootstrapcdn.com/bootstrap/3.3.7/css/bootstrap.min.css"
-<<<<<<< HEAD
           integrity="sha384-BVYiiSIFeK1dGmJRAkycuHAHRg32OmUcww7on3RYdg4Va+PmSTsz/K68vbdEjh4u" crossorigin="anonymous"
           defer/>
 
@@ -19,43 +29,26 @@
           defer/>
 
     <!-- Latest compiled and minified JavaScript -->
-=======
-          integrity="sha384-BVYiiSIFeK1dGmJRAkycuHAHRg32OmUcww7on3RYdg4Va+PmSTsz/K68vbdEjh4u" crossorigin="anonymous" defer/>
-    <link rel="stylesheet" href="https://maxcdn.bootstrapcdn.com/bootstrap/3.3.7/css/bootstrap-theme.min.css"
-          integrity="sha384-rHyoN1iRsVXV4nD0JutlnGaslCJuC7uwjduW9SVrLvRYooPp2bWYgmgJQIXwl/Sp" crossorigin="anonymous" defer/>
->>>>>>> 88253a46
     <script src="https://maxcdn.bootstrapcdn.com/bootstrap/3.3.7/js/bootstrap.min.js"
             integrity="sha384-Tc5IQib027qvyjSMfHjOMaLkfuWVxZxUPnCJA7l2mCWNIpG9mGCD8wGNIcPD7Txa"
             crossorigin="anonymous" defer></script>
-    <!--Font Awesome-->
-    <script defer src="https://use.fontawesome.com/releases/v5.0.10/js/all.js"
-            integrity="sha384-slN8GvtUJGnv6ca26v8EzVaR9DC58QEwsIk9q1QXdCU8Yu8ck/tL/5szYlBbqmS+"
-            crossorigin="anonymous"></script>
-    <!-- Jquery -->
-    <script src="https://code.jquery.com/jquery-1.10.2.js" defer></script>
-    <!--Custom js-->
+
     <script src="/static/js/add_item_to_cart.js"></script>
+
     <script src="/static/js/filter.js" defer></script>
+
     <script type="text/javascript" src="/static/js/fly_to_element.js" defer></script>
-<<<<<<< HEAD
 
     <link href="https://fonts.googleapis.com/css?family=Architects+Daughter|IM+Fell+English:400,400i" rel="stylesheet">
 
     <link rel="stylesheet" type="text/css" href="/static/css/custom.css"/>
-=======
-    <!--Custom CSS-->
-    <link rel="stylesheet" type="text/css" href="/static/css/custom.css" />
-    <!--Custom Font-->
-    <link href="https://fonts.googleapis.com/css?family=Architects+Daughter|IM+Fell+English:400,400i" rel="stylesheet">
->>>>>>> 88253a46
 </head>
+
 <body class="lots-main-page-body">
 <div class="container-fluid">
     <div class="lots-title text-center mt-5">
         <a href="/"><img class="lots-title-image" src="/static/img/quest_store_title.png" alt="Quest Store"></a>
     </div>
-<<<<<<< HEAD
-=======
     <div id="shoppingCart" class="container-fluid lots-justify-content-around">
         <a id="goToCart" class="cart-anchor" href="/shoppingcart"><img id="cart-image"
                                                                        src="/static/img/Silver_Chest.png"></a>
@@ -64,10 +57,9 @@
         <p id="numberOfItems" style="font-size: 22px" th:text="${number_of_items} + ' items'"></p>
         <p id="totalPrice" style="font-size: 22px" th:text="${total_price}"></p>
     </div>
->>>>>>> 88253a46
 </div>
+
 <div class="container">
-<<<<<<< HEAD
     <div class="text-center">
         <div id="filterField" style="vertical-align:bottom; display: inline; margin: 0 auto">
             <div id="filter" style="display: inline; vertical-align: bottom; margin: 0 auto">
@@ -102,31 +94,8 @@
                 <p id="totalPrice" style="font-size: 22px;display: inline" th:text="${total_price}"></p>
             </div>
         </div>
-=======
-    <div id="filter">
-        <form action="/">
-            <label for="select-category">
-                Category
-            </label>
-            <select name="select_category" id="select-category">
-                <option value="All" selected>All</option>
-                <option th:each="cat,itrStat : ${category_list}" th:text="${cat.getName()}" th:value="${cat.getName()}"
-                        th:selected="${cat.getName()==category.getName()}"></option>
-            </select>
-            <label for="select-supplier">
-                Supplier
-            </label>
-            <select name="select_supplier" id="select-supplier">
-                <option value="All" selected>All</option>
-                <option th:each="sup,itrStat : ${supplier_list}" th:text="${sup.getName()}" th:value="${sup.getName()}"
-                        th:selected="${sup.getName()==supplier.getName()}"></option>
-            </select>
-            <button type="button" formmethod="get" id="filter-button">
-                Filter
-            </button>
-        </form>
->>>>>>> 88253a46
     </div>
+
     <div id="products" class="lots-justify-content-around">
 
         <div class="lots-productcard" th:each="prod,iterStat : ${products}" th:id="'product_' + ${prod.id}">
