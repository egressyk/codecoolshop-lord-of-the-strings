<!doctype html>
<html lang="en" xmlns="http://www.w3.org/1999/xhtml" xmlns:th="http://www.thymeleaf.org">
<head>
    <meta charset="utf-8" />
    <meta name="author" content="Codecool" />
    <meta name="viewport" content="width=device-width, initial-scale=1" />

    <title>Codecool Shop</title>

    <!-- Jquery -->
    <script src="https://code.jquery.com/jquery-1.10.2.js"></script>

    <!--fontawesome-->
    <script defer src="https://use.fontawesome.com/releases/v5.0.10/js/all.js" integrity="sha384-slN8GvtUJGnv6ca26v8EzVaR9DC58QEwsIk9q1QXdCU8Yu8ck/tL/5szYlBbqmS+" crossorigin="anonymous"></script>

    <!-- Latest compiled and minified CSS -->
    <link rel="stylesheet" href="https://maxcdn.bootstrapcdn.com/bootstrap/3.3.7/css/bootstrap.min.css"
          integrity="sha384-BVYiiSIFeK1dGmJRAkycuHAHRg32OmUcww7on3RYdg4Va+PmSTsz/K68vbdEjh4u" crossorigin="anonymous" />

    <!-- Optional theme -->
    <link rel="stylesheet" href="https://maxcdn.bootstrapcdn.com/bootstrap/3.3.7/css/bootstrap-theme.min.css"
          integrity="sha384-rHyoN1iRsVXV4nD0JutlnGaslCJuC7uwjduW9SVrLvRYooPp2bWYgmgJQIXwl/Sp" crossorigin="anonymous" />

    <!-- Latest compiled and minified JavaScript -->
    <script src="https://maxcdn.bootstrapcdn.com/bootstrap/3.3.7/js/bootstrap.min.js"
            integrity="sha384-Tc5IQib027qvyjSMfHjOMaLkfuWVxZxUPnCJA7l2mCWNIpG9mGCD8wGNIcPD7Txa"
            crossorigin="anonymous"></script>

    <script src="/static/js/add_item_to_cart.js"></script>

    <script src="/static/js/filter.js" defer></script>

    <script type="text/javascript" src="/static/js/fly_to_element.js" defer></script>

    <link href="https://fonts.googleapis.com/css?family=Architects+Daughter|IM+Fell+English:400,400i" rel="stylesheet">

    <link rel="stylesheet" type="text/css" href="/static/css/custom.css" />
</head>

<body>

<div class="jumbotron text-center">
    <h1>Codecool Shop</h1>
    <div id="shoppingCart" class="container-fluid">
        <span id="numberOfItems" class="card bg-success" style="font-size: 22px; font-family: 'DejaVu Sans Condensed'" th:text="${number_of_items} + ' items'"></span>
        <span id="totalPrice" class="card bg-success" style="font-size: 22px; font-family: 'DejaVu Sans Condensed'" th:text="${total_price} + ' USD'"></span>
        <a id="goToCart" class="btn btn-success cart-anchor" href="/shoppingcart"><i class="fas fa-shopping-cart" style="font-size: 15px"></i><span style="font-family: 'Abyssinica SIL';font-size: 15px"> Pay</span></a>
    </div>
</div>

<div class="container">
    <div class="well well-sm">
        <strong id="category-title" th:text="${category.name}">Category Title</strong>
    </div>

    <div id="filter">
        <form action="/">
            <label for="select-category">
                Category
            </label>
            <select name="select_category" id="select-category">
                <option value="All" selected>All</option>
                <option th:each="cat,itrStat : ${category_list}" th:text="${cat.getName()}" th:value="${cat.getName()}" th:selected="${cat.getName()==category.getName()}"></option>
            </select>
            <label for="select-supplier">
                Supplier
            </label>
            <select name="select_supplier" id="select-supplier">
                <option value="All" selected>All</option>
                <option th:each="sup,itrStat : ${supplier_list}" th:text="${sup.getName()}" th:value="${sup.getName()}" th:selected="${sup.getName()==supplier.getName()}"></option>
            </select>
            <button type="button" formmethod="get" id="filter-button">
                Filter
            </button>
        </form>
    </div>

<<<<<<< HEAD
    <div id="products" class="row lots-justify-content-around">

        <div class="lots-productcard col-xs-3 col-lg-3" th:each="prod,iterStat : ${products}">
            <div class="lots-top_divider"></div>
            <h4 class="lots-supplier_text" th:text="${prod.supplier.getName()}">Supplier name</h4>
            <h4 class="lots-productname_text" th:text="${prod.name}">Product name</h4>
            <p class="lots-productdesc_text" th:text="${prod.description}">Product description... </p>
            <div class="lots-productcard_footer">
                <div class="lots-bot_divider"></div>
                <div class="row">
                    <div class="col-xs-12 col-md-4">
                        <p class="lots_price lead" th:text="${prod.getDefaultPrice()}">100</p>
=======
    <div id="products" class="row list-group">

        <div class="item col-xs-4 col-lg-4" th:each="prod,iterStat : ${products}">
            <div class="thumbnail">
                <img class="group list-group-image" src="http://placehold.it/400x250/000/fff" th:attr="src='/static/img/product_' + ${prod.id} + '.jpg'" alt="" />
                <div class="caption">
                    <h4 class="group inner list-group-item-heading" th:text="${prod.name}">Product name</h4>
                    <p class="group inner list-group-item-text" th:text="${prod.description}">Product description... </p>
                    <div class="row">
                        <div class="col-xs-12 col-md-6">
                            <p class="lead" th:text="${prod.getPrice()}">100 USD</p>
                        </div>
                        <div class="col-xs-12 col-md-6">
                                <a class="btn btn-success add-to-cart"
                                        th:data-id="${prod.id}">
                                    Add to cart
                                </a>
                        </div>
>>>>>>> 91f0b45a
                    </div>
                    <div class="lots-currency-icon col-xs-12 col-md-4"></div>
                        <div class="lots_add-btn addButton" th:data-id="${prod.id}"></div>
                </div>
            </div>
        </div>
    </div>

</div>

<div th:replace="footer.html :: copy"></div>

</body>
</html><|MERGE_RESOLUTION|>--- conflicted
+++ resolved
@@ -35,6 +35,9 @@
     <link href="https://fonts.googleapis.com/css?family=Architects+Daughter|IM+Fell+English:400,400i" rel="stylesheet">
 
     <link rel="stylesheet" type="text/css" href="/static/css/custom.css" />
+    <script type="text/javascript">
+
+    </script>
 </head>
 
 <body>
@@ -75,7 +78,6 @@
         </form>
     </div>
 
-<<<<<<< HEAD
     <div id="products" class="row lots-justify-content-around">
 
         <div class="lots-productcard col-xs-3 col-lg-3" th:each="prod,iterStat : ${products}">
@@ -88,26 +90,6 @@
                 <div class="row">
                     <div class="col-xs-12 col-md-4">
                         <p class="lots_price lead" th:text="${prod.getDefaultPrice()}">100</p>
-=======
-    <div id="products" class="row list-group">
-
-        <div class="item col-xs-4 col-lg-4" th:each="prod,iterStat : ${products}">
-            <div class="thumbnail">
-                <img class="group list-group-image" src="http://placehold.it/400x250/000/fff" th:attr="src='/static/img/product_' + ${prod.id} + '.jpg'" alt="" />
-                <div class="caption">
-                    <h4 class="group inner list-group-item-heading" th:text="${prod.name}">Product name</h4>
-                    <p class="group inner list-group-item-text" th:text="${prod.description}">Product description... </p>
-                    <div class="row">
-                        <div class="col-xs-12 col-md-6">
-                            <p class="lead" th:text="${prod.getPrice()}">100 USD</p>
-                        </div>
-                        <div class="col-xs-12 col-md-6">
-                                <a class="btn btn-success add-to-cart"
-                                        th:data-id="${prod.id}">
-                                    Add to cart
-                                </a>
-                        </div>
->>>>>>> 91f0b45a
                     </div>
                     <div class="lots-currency-icon col-xs-12 col-md-4"></div>
                         <div class="lots_add-btn addButton" th:data-id="${prod.id}"></div>
