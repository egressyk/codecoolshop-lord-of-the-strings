--- conflicted
+++ resolved
@@ -40,7 +40,7 @@
 </head>
 
 <body class="lots-main-page-body">
-<div class="container-fluid main-container">
+<div class="container-fluid">
     <div class="lots-title text-center mt-5">
         <img class="lots-title-image" src="/static/img/quest_store_title.png" alt="Quest Store">
     </div>
@@ -83,34 +83,20 @@
 
     <div id="products" class="lots-justify-content-around">
 
-<<<<<<< HEAD
-        <div class="lots-productcard col-xs-3 col-lg-3" th:each="prod,iterStat : ${products}" th:id="'product_' + ${prod.id}">
-=======
-        <div class="lots-productcard" th:each="prod,iterStat : ${products}">
->>>>>>> e52f7784
+        <div class="lots-productcard" th:each="prod,iterStat : ${products}" th:id="'product_' + ${prod.id}">
             <div class="lots-top_divider"></div>
             <h4 class="lots-supplier_text" th:text="${prod.supplier.getName()}">Supplier name</h4>
             <h4 class="lots-productname_text" th:text="${prod.name}">Product name</h4>
             <p class="lots-productdesc_text" th:text="${prod.description}">Product description... </p>
             <div class="lots-productcard_footer">
                 <div class="lots-bot_divider"></div>
-<<<<<<< HEAD
-                <div class="row">
-                    <div class="col-xs-12 col-md-4">
-                        <p class="lots_price lead" th:text="${prod.getDefaultPrice()}">100</p>
-                    </div>
-                    <div class="lots-currency-icon col-xs-12 col-md-4"></div>
-                        <div class="lots_add-btn add-to-cart" th:data-id="${prod.id}"></div>
-=======
                 <div class="lots-wrapper">
                     <div class="lots_price" th:text="${prod.getDefaultPrice()}">100</div>
                     <div class="lots-currency-icon"></div>
-                    <div class="lots_add-btn addButton" th:data-id="${prod.id}"></div>
->>>>>>> e52f7784
+                    <div class="lots_add-btn add-to-cart" th:data-id="${prod.id}"></div>
                 </div>
             </div>
         </div>
-
     </div>
 
 </div>
