<!doctype html>
<html lang="en" xmlns="http://www.w3.org/1999/xhtml" xmlns:th="http://www.thymeleaf.org">
<head>
    <meta charset="utf-8" />
    <meta name="author" content="Codecool" />
    <meta name="viewport" content="width=device-width, initial-scale=1" />

    <title>Codecool Shop</title>

    <!-- Latest compiled and minified Jquery -->
    <script src="https://code.jquery.com/jquery-3.1.1.min.js"
            integrity="sha256-hVVnYaiADRTO2PzUGmuLJr8BLUSjGIZsDYGmIJLv2b8=" crossorigin="anonymous"></script>

    <!-- Latest compiled and minified CSS -->
    <link rel="stylesheet" href="https://maxcdn.bootstrapcdn.com/bootstrap/3.3.7/css/bootstrap.min.css"
          integrity="sha384-BVYiiSIFeK1dGmJRAkycuHAHRg32OmUcww7on3RYdg4Va+PmSTsz/K68vbdEjh4u" crossorigin="anonymous" />

    <!-- Optional theme -->
    <link rel="stylesheet" href="https://maxcdn.bootstrapcdn.com/bootstrap/3.3.7/css/bootstrap-theme.min.css"
          integrity="sha384-rHyoN1iRsVXV4nD0JutlnGaslCJuC7uwjduW9SVrLvRYooPp2bWYgmgJQIXwl/Sp" crossorigin="anonymous" />

    <!-- Latest compiled and minified JavaScript -->
    <script src="https://maxcdn.bootstrapcdn.com/bootstrap/3.3.7/js/bootstrap.min.js"
            integrity="sha384-Tc5IQib027qvyjSMfHjOMaLkfuWVxZxUPnCJA7l2mCWNIpG9mGCD8wGNIcPD7Txa"
            crossorigin="anonymous"></script>

    <script src="/static/js/shoppingcart.js" defer></script>

    <link rel="stylesheet" type="text/css" href="/static/css/custom.css" />
</head>
<body>
<<<<<<< HEAD

<div class="item col-xs-4 col-lg-4" th:each="element : ${shoppingcart}" th:id="'productItem_' + ${element.key.id}">
=======
<div class="container">
<div class="item col-xs-4 col-lg-4" th:each="element : ${shoppingcart}">
>>>>>>> 60a8227a
    <div class="thumbnail">
        <img class="group list-group-image" src="http://placehold.it/400x250/000/fff" th:attr="src='/static/img/product_' + ${element.key.id} + '.jpg'" alt="" />
        <div class="caption">
            <h4 class="group inner list-group-item-heading" th:text="${element.key.name}">Product name</h4>
            <p class="group inner list-group-item-text" th:text="${element.key.description}">Product description... </p>
            <div class="row">
                <div class="col-xs-12 col-md-6">
                    <p class="lead" th:text="${element.key.getPrice()}">100 USD</p>
                </div>
                <div class="col-xs-12 col-md-6">
                    <button class="decrease_btn" data-process="decrease" th:data-id="${element.key.id}">-</button>
                    <span class="quantity_field" th:text="${element.value}">1</span>
                    <button class="increase_btn" data-process="increase" th:data-id="${element.key.id}">+</button>
                </div>
            </div>
        </div>
    </div>
</div>
    <div>
        <a href="/checkout"><button>Checkout</button></a>
    </div>
</div>
</body>
</html><|MERGE_RESOLUTION|>--- conflicted
+++ resolved
@@ -29,13 +29,8 @@
     <link rel="stylesheet" type="text/css" href="/static/css/custom.css" />
 </head>
 <body>
-<<<<<<< HEAD
-
+<div class="container">
 <div class="item col-xs-4 col-lg-4" th:each="element : ${shoppingcart}" th:id="'productItem_' + ${element.key.id}">
-=======
-<div class="container">
-<div class="item col-xs-4 col-lg-4" th:each="element : ${shoppingcart}">
->>>>>>> 60a8227a
     <div class="thumbnail">
         <img class="group list-group-image" src="http://placehold.it/400x250/000/fff" th:attr="src='/static/img/product_' + ${element.key.id} + '.jpg'" alt="" />
         <div class="caption">
