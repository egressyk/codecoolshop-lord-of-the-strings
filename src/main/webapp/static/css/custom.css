body {
    color: #d2d3ca;
    font-family: 'Architects Daughter', cursive;
}

.glyphicon {
    margin-right:5px;
}
.thumbnail
{
    margin-bottom: 20px;
    padding: 0px;
    -webkit-border-radius: 0px;
    -moz-border-radius: 0px;
    border-radius: 0px;
}
.thumbnail img
{
    margin-top: 10px;
}
.item.list-group-item
{
    float: none;
    width: 100%;
    background-color: #fff;
    margin-bottom: 10px;
}
.item.list-group-item:nth-of-type(odd):hover,.item.list-group-item:hover
{
    background: #428bca;
}

.item.list-group-item .list-group-image
{
    margin-right: 10px;
}
.item.list-group-item .thumbnail
{
    margin-bottom: 0px;
}
.item.list-group-item .caption
{
    padding: 9px 9px 0px 9px;
}
.item.list-group-item:nth-of-type(odd)
{
    background: #eeeeee;
}

.item.list-group-item:before, .item.list-group-item:after
{
    display: table;
    content: " ";
}

.item.list-group-item img
{
    float: left;
}
.item.list-group-item:after
{
    clear: both;
}
.list-group-item-text
{
    margin: 0 0 11px;
}

<<<<<<< HEAD
.lots-main-page-body {
    background: url("/static/img/background_image.jpg") no-repeat fixed center;
}

.lots-title-image {
    width: 70%;
    height: auto;
}

.lots-subtitle {
    font-family: 'IM Fell English', serif;
    font-size: 3rem;
}

.lots-font-color-white {
    color: #d2d3ca;
}

.lots-daughter-font {
    font-family: 'Architects Daughter', cursive;
}

.lots-input-label {
    font-size: 1.4rem;
}

.lots-form-title {
    font-size: 1.7rem;
}

.lots-input-field, .lots-input-field:focus {
    color: #d2d3ca;
    border-radius: 5px;
    padding: .25rem 1rem .25rem 1rem; !important;
    background-color: #21292e;
    border: solid #d2d3ca 2.4px;
}

.lots-input-field:focus, .lots-input-field[type]:focus {
    border-color: rgba(234, 167, 17, 0.8);
    box-shadow: 0 1px 1px rgba(234, 164, 17, 0.075);
    outline: 0 none;
}

.go-to-pay-btn {
    border: solid 0px;
    background: transparent;
    margin-top: 15%;
    outline: 0 !important;
}

.go-to-pay-btn:active .go-to-pay-btn:focus{
    border: none;
    outline: 0 !important;
}

.go-to-pay {
    background-color: #21292e;
    border-radius: 50%;
    width: 100px;
    height: 100px;
    border: solid #d2d3ca 2.4px;
    margin-bottom: 50px;
}

.lots-pay-png {
    width: 80%;
    height: auto;
}
=======
.lots-productcard {
    background-color: #21292e;
    border-color: #d2d3ca;
    border-style: solid;
    border-width: 5px;
    border-radius: 10px;
}

.lots-productcard:hover {
    transform: translate(-5px, -5px);
    box-shadow: 10px 10px 20px -1px rgba(0,0,0,0.56);
}

.lots-top_divider {
    background-image: url("/static/img/text_divider_top.png");
    background-position: center;
    background-size: contain;
    background-repeat: no-repeat;
    height: 40px;
}

.lots-bot_divider {
    background-image: url("/static/img/text_divider_bottom.png");
    background-position: center;
    background-size: contain;
    background-repeat: no-repeat;
    height: 40px;
}

.lots-justify-content-around {
    display: flex;
    justify-content: space-around;
}

.lots-supplier_text {
    font-family: 'IM Fell English', serif;
    font-size: 4vw;
    text-align: center;
    margin-top: 0;
}

.lots-productname_text {
    font-family: 'IM Fell English', serif;
    color: #6d7792;
    font-size: 3vw;
    -webkit-text-stroke: 0.2px black;
    text-align: center;
}

.lots-productdesc_text {
    text-align: center;
    height: 180px;
}

.lots-productcard_footer {
    position: absolute;
    bottom: 0;
    width: 90%;
}

.lots_price {
    margin-left: 20px;
}

.lots-currency-icon {
    height: 50px;
    width: 50px;
    megin-top: -10px;
    background-image: url(/static/img/coin.png);
    background-position: center;
    background-size: contain;
    background-repeat: no-repeat;
}

.lots_add-btn {
    position: absolute;
    bottom: -50px;
    right: -50px;
    background-color: #21292e;
    border-color: #d2d3ca;
    border-style: solid;
    border-width: 5px;
    border-radius: 50%;
    background-image: url(/static/img/chest.png);
    background-position: center;
    background-size: auto;
    background-repeat: no-repeat;
    height: 100px;
    width: 100px;
}
>>>>>>> 00a3d717
<|MERGE_RESOLUTION|>--- conflicted
+++ resolved
@@ -66,77 +66,6 @@
     margin: 0 0 11px;
 }
 
-<<<<<<< HEAD
-.lots-main-page-body {
-    background: url("/static/img/background_image.jpg") no-repeat fixed center;
-}
-
-.lots-title-image {
-    width: 70%;
-    height: auto;
-}
-
-.lots-subtitle {
-    font-family: 'IM Fell English', serif;
-    font-size: 3rem;
-}
-
-.lots-font-color-white {
-    color: #d2d3ca;
-}
-
-.lots-daughter-font {
-    font-family: 'Architects Daughter', cursive;
-}
-
-.lots-input-label {
-    font-size: 1.4rem;
-}
-
-.lots-form-title {
-    font-size: 1.7rem;
-}
-
-.lots-input-field, .lots-input-field:focus {
-    color: #d2d3ca;
-    border-radius: 5px;
-    padding: .25rem 1rem .25rem 1rem; !important;
-    background-color: #21292e;
-    border: solid #d2d3ca 2.4px;
-}
-
-.lots-input-field:focus, .lots-input-field[type]:focus {
-    border-color: rgba(234, 167, 17, 0.8);
-    box-shadow: 0 1px 1px rgba(234, 164, 17, 0.075);
-    outline: 0 none;
-}
-
-.go-to-pay-btn {
-    border: solid 0px;
-    background: transparent;
-    margin-top: 15%;
-    outline: 0 !important;
-}
-
-.go-to-pay-btn:active .go-to-pay-btn:focus{
-    border: none;
-    outline: 0 !important;
-}
-
-.go-to-pay {
-    background-color: #21292e;
-    border-radius: 50%;
-    width: 100px;
-    height: 100px;
-    border: solid #d2d3ca 2.4px;
-    margin-bottom: 50px;
-}
-
-.lots-pay-png {
-    width: 80%;
-    height: auto;
-}
-=======
 .lots-productcard {
     background-color: #21292e;
     border-color: #d2d3ca;
@@ -227,4 +156,74 @@
     height: 100px;
     width: 100px;
 }
->>>>>>> 00a3d717
+
+
+.lots-main-page-body {
+    background: url("/static/img/background_image.jpg") no-repeat fixed center;
+}
+
+.lots-title-image {
+    width: 70%;
+    height: auto;
+}
+
+.lots-subtitle {
+    font-family: 'IM Fell English', serif;
+    font-size: 3rem;
+}
+
+.lots-font-color-white {
+    color: #d2d3ca;
+}
+
+.lots-daughter-font {
+    font-family: 'Architects Daughter', cursive;
+}
+
+.lots-input-label {
+    font-size: 1.4rem;
+}
+
+.lots-form-title {
+    font-size: 1.7rem;
+}
+
+.lots-input-field, .lots-input-field:focus {
+    color: #d2d3ca;
+    border-radius: 5px;
+    padding: .25rem 1rem .25rem 1rem; !important;
+    background-color: #21292e;
+    border: solid #d2d3ca 2.4px;
+}
+
+.lots-input-field:focus, .lots-input-field[type]:focus {
+    border-color: rgba(234, 167, 17, 0.8);
+    box-shadow: 0 1px 1px rgba(234, 164, 17, 0.075);
+    outline: 0 none;
+}
+
+.go-to-pay-btn {
+    border: solid 0px;
+    background: transparent;
+    margin-top: 15%;
+    outline: 0 !important;
+}
+
+.go-to-pay-btn:active .go-to-pay-btn:focus{
+    border: none;
+    outline: 0 !important;
+}
+
+.go-to-pay {
+    background-color: #21292e;
+    border-radius: 50%;
+    width: 100px;
+    height: 100px;
+    border: solid #d2d3ca 2.4px;
+    margin-bottom: 50px;
+}
+
+.lots-pay-png {
+    width: 80%;
+    height: auto;
+}