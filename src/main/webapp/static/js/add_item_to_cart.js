--- conflicted
+++ resolved
@@ -16,11 +16,7 @@
                     let priceSum = response.priceSum;
                     let numberOfItems = response.numberOfItems;
                     $('#numberOfItems').html(numberOfItems + " items");
-<<<<<<< HEAD
-                    $('#totalPrice').html(priceSum + " USD")
-=======
                     $('#totalPrice').html(priceSum + " USD");
->>>>>>> 7ef90dc1
                 }
             });
         });
